--- conflicted
+++ resolved
@@ -1,176 +1,168 @@
-/*
- * LEDMatrixDriver.cpp
- *
- *  Created on: 30.03.2017
- *      Author: Bartosz Bielawski
- */
-
-#include "LEDMatrixDriver.hpp"
-#include <Arduino.h>
-
-<<<<<<< HEAD
-LEDMatrixDriver::LEDMatrixDriver(uint8_t N, uint8_t ssPin, uint8_t* fb):
-	N(N),
-	spiSettings(5000000, MSBFIRST, SPI_MODE0),
-	frameBuffer(fb),
-	selfAllocated(fb == nullptr),
-=======
-LEDMatrixDriver::LEDMatrixDriver(uint8_t N, uint8_t ssPin, uint8_t* frameBuffer_):
-	N(N),
-	spiSettings(5000000, MSBFIRST, SPI_MODE0),
-	frameBuffer(frameBuffer_),
-	selfAllocated(frameBuffer_ == nullptr),
->>>>>>> fb812d49
-	ssPin(ssPin)
-{
-	if (selfAllocated)
-		frameBuffer = new uint8_t[N*8];
-
-	clear();	// initally clear the buffer as the memory will not be initialized on reset (old content will be in memory yet)
-
-	pinMode(ssPin, OUTPUT);
-	digitalWrite(ssPin, 1);
-	SPI.begin();
-#ifdef ESP8266
-	SPI.setHwCs(false);
-#endif
-
-	setEnabled(false);
-	setIntensity(0);
-	_sendCommand(LEDMatrixDriver::TEST);			//no test
-	_sendCommand(LEDMatrixDriver::DECODE);			//no decode
-	_sendCommand(LEDMatrixDriver::SCAN_LIMIT | 7);	//all lines
-}
-
-LEDMatrixDriver::~LEDMatrixDriver()
-{
-	if (selfAllocated)
-		delete[] frameBuffer;
-}
-
-void LEDMatrixDriver::setPixel(uint16_t x, uint16_t y, bool enabled)
-{
-	if (y >= 8)
-		return;
-	if (x >= (8*N))
-		return;
-
-	uint16_t B = x >> 3;		//byte
-	uint16_t b = 7 - (x & 7);			//bit
-
-	uint8_t& v = frameBuffer[y*N + B];
-
-	if (enabled)
-		v |=  (1<<b);
-	else
-		v &= ~(1<<b);
-}
-
-void LEDMatrixDriver::setColumn(uint16_t x, uint8_t value)
-{
-	if (x >= (8*N))
-		return;
-
-	for (uint8_t y = 0; y < 8; ++y)
-	{
-		setPixel(x, y, value & 1);
-		value >>= 1;
-	}
-}
-
-void LEDMatrixDriver::setEnabled(bool enabled)
-{
-	_sendCommand(ENABLE | (enabled ? 1: 0));
-}
-
-void LEDMatrixDriver::setIntensity(uint8_t level)
-{
-	_sendCommand(INTENSITY | level);
-}
-
-void LEDMatrixDriver::_sendCommand(uint16_t command)
-{
-	SPI.beginTransaction(spiSettings);
-	digitalWrite(ssPin, 0);
-	for (uint8_t i = 0; i < N; ++i)
-	{
-		SPI.transfer16(command);
-	}
-	digitalWrite(ssPin, 1);
-	SPI.endTransaction();
-}
-
-void LEDMatrixDriver::_displayRow(uint8_t row)
-{
-	SPI.beginTransaction(spiSettings);
-	digitalWrite(ssPin, 0);
-	for (uint16_t d = 0; d < N; d++)
-	{
-		uint16_t cmd = ((row + 1) << 8) | frameBuffer[d + row*N];
-		SPI.transfer16(cmd);
-	}
-	digitalWrite(ssPin, 1);
-	SPI.endTransaction();
-}
-
-void LEDMatrixDriver::display()
-{
-	for (uint8_t y = 0; y < 8; y++)
-	{
-		_displayRow(y);
-	}
-}
-
-void LEDMatrixDriver::scroll( scrollDirection direction )
-{
-	int cnt = 0;
-	uint8_t* buf = NULL;
-	switch( direction )
-	{
-		case scrollDirection::scrollUp:
-			cnt = 7*(N);
-			memcpy(frameBuffer, frameBuffer + N, cnt);
-			memset(frameBuffer+cnt, 0, N);		// Clear last row
-			break;
-			
-		case scrollDirection::scrollDown:
-			cnt = 7*N;
-			
-			// Scrolling down requires a buffer  (memcpy would read the memory it just copied)
-			buf = new uint8_t[cnt];
-			
-			memcpy(buf, frameBuffer, cnt);
-			memcpy(frameBuffer+N, buf, cnt);
-			
-			memset(frameBuffer, 0, N);		// Clear first row
-			
-			// clean up
-			delete[] buf;
-			
-			break;
-			
-		case scrollDirection::scrollRight:
-			// Scrolling right needs to be done by bit shifting every uint8_t in the frame buffer
-			// Bits that overlap need to be carried to the next cell in a row
-			for( int i = 8*N; i >= 0; i-- )
-			{
-				uint8_t n = frameBuffer[i] & 1;
-				frameBuffer[i] >>= 1;
-				if( (i+1)%N > 0 )
-					frameBuffer[i+1] |= n<<7;
-			}
-			break;
-			
-		case scrollDirection::scrollLeft:
-			// Scrolling left needs to be done by bit shifting every uint8_t in the frame buffer
-			// Bits that overlap need to be carried to the next cell in a row
-			for( int i = 0; i < 8*N; i++ )
-			{
-				uint8_t n = frameBuffer[i] & B10000000;
-				frameBuffer[i] <<= 1;
-				if( i%N > 0 )
-					frameBuffer[i-1] |= n>>7;
-			}
-			break;
-	}
-}
+/*
+ * LEDMatrixDriver.cpp
+ *
+ *  Created on: 30.03.2017
+ *      Author: Bartosz Bielawski
+ */
+
+#include "LEDMatrixDriver.hpp"
+#include <Arduino.h>
+
+LEDMatrixDriver::LEDMatrixDriver(uint8_t N, uint8_t ssPin, uint8_t* frameBuffer_):
+	N(N),
+	spiSettings(5000000, MSBFIRST, SPI_MODE0),
+	frameBuffer(frameBuffer_),
+	selfAllocated(frameBuffer_ == nullptr),
+	ssPin(ssPin)
+{
+	if (selfAllocated)
+		frameBuffer = new uint8_t[N*8];
+
+	clear();	// initally clear the buffer as the memory will not be initialized on reset (old content will be in memory yet)
+
+	pinMode(ssPin, OUTPUT);
+	digitalWrite(ssPin, 1);
+	SPI.begin();
+#ifdef ESP8266
+	SPI.setHwCs(false);
+#endif
+
+	setEnabled(false);
+	setIntensity(0);
+	_sendCommand(LEDMatrixDriver::TEST);			//no test
+	_sendCommand(LEDMatrixDriver::DECODE);			//no decode
+	_sendCommand(LEDMatrixDriver::SCAN_LIMIT | 7);	//all lines
+}
+
+LEDMatrixDriver::~LEDMatrixDriver()
+{
+	if (selfAllocated)
+		delete[] frameBuffer;
+}
+
+void LEDMatrixDriver::setPixel(uint16_t x, uint16_t y, bool enabled)
+{
+	if (y >= 8)
+		return;
+	if (x >= (8*N))
+		return;
+
+	uint16_t B = x >> 3;		//byte
+	uint16_t b = 7 - (x & 7);			//bit
+
+	uint8_t& v = frameBuffer[y*N + B];
+
+	if (enabled)
+		v |=  (1<<b);
+	else
+		v &= ~(1<<b);
+}
+
+void LEDMatrixDriver::setColumn(uint16_t x, uint8_t value)
+{
+	if (x >= (8*N))
+		return;
+
+	for (uint8_t y = 0; y < 8; ++y)
+	{
+		setPixel(x, y, value & 1);
+		value >>= 1;
+	}
+}
+
+void LEDMatrixDriver::setEnabled(bool enabled)
+{
+	_sendCommand(ENABLE | (enabled ? 1: 0));
+}
+
+void LEDMatrixDriver::setIntensity(uint8_t level)
+{
+	_sendCommand(INTENSITY | level);
+}
+
+void LEDMatrixDriver::_sendCommand(uint16_t command)
+{
+	SPI.beginTransaction(spiSettings);
+	digitalWrite(ssPin, 0);
+	for (uint8_t i = 0; i < N; ++i)
+	{
+		SPI.transfer16(command);
+	}
+	digitalWrite(ssPin, 1);
+	SPI.endTransaction();
+}
+
+void LEDMatrixDriver::_displayRow(uint8_t row)
+{
+	SPI.beginTransaction(spiSettings);
+	digitalWrite(ssPin, 0);
+	for (uint16_t d = 0; d < N; d++)
+	{
+		uint16_t cmd = ((row + 1) << 8) | frameBuffer[d + row*N];
+		SPI.transfer16(cmd);
+	}
+	digitalWrite(ssPin, 1);
+	SPI.endTransaction();
+}
+
+void LEDMatrixDriver::display()
+{
+	for (uint8_t y = 0; y < 8; y++)
+	{
+		_displayRow(y);
+	}
+}
+
+void LEDMatrixDriver::scroll( scrollDirection direction )
+{
+	int cnt = 0;
+	uint8_t* buf = NULL;
+	switch( direction )
+	{
+		case scrollDirection::scrollUp:
+			cnt = 7*(N);
+			memcpy(frameBuffer, frameBuffer + N, cnt);
+			memset(frameBuffer+cnt, 0, N);		// Clear last row
+			break;
+			
+		case scrollDirection::scrollDown:
+			cnt = 7*N;
+			
+			// Scrolling down requires a buffer  (memcpy would read the memory it just copied)
+			buf = new uint8_t[cnt];
+			
+			memcpy(buf, frameBuffer, cnt);
+			memcpy(frameBuffer+N, buf, cnt);
+			
+			memset(frameBuffer, 0, N);		// Clear first row
+			
+			// clean up
+			delete[] buf;
+			
+			break;
+			
+		case scrollDirection::scrollRight:
+			// Scrolling right needs to be done by bit shifting every uint8_t in the frame buffer
+			// Bits that overlap need to be carried to the next cell in a row
+			for( int i = 8*N; i >= 0; i-- )
+			{
+				uint8_t n = frameBuffer[i] & 1;
+				frameBuffer[i] >>= 1;
+				if( (i+1)%N > 0 )
+					frameBuffer[i+1] |= n<<7;
+			}
+			break;
+			
+		case scrollDirection::scrollLeft:
+			// Scrolling left needs to be done by bit shifting every uint8_t in the frame buffer
+			// Bits that overlap need to be carried to the next cell in a row
+			for( int i = 0; i < 8*N; i++ )
+			{
+				uint8_t n = frameBuffer[i] & B10000000;
+				frameBuffer[i] <<= 1;
+				if( i%N > 0 )
+					frameBuffer[i-1] |= n>>7;
+			}
+			break;
+	}
+}